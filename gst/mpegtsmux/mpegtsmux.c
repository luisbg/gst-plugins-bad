/* 
 * Copyright 2006, 2007, 2008, 2009, 2010 Fluendo S.A. 
 *  Authors: Jan Schmidt <jan@fluendo.com>
 *           Kapil Agrawal <kapil@fluendo.com>
 *           Julien Moutte <julien@fluendo.com>
 *
 * Copyright (C) 2011 Jan Schmidt <thaytan@noraisin.net>
 *
 * This library is licensed under 4 different licenses and you
 * can choose to use it under the terms of any one of them. The
 * four licenses are the MPL 1.1, the LGPL, the GPL and the MIT
 * license.
 *
 * MPL:
 * 
 * The contents of this file are subject to the Mozilla Public License
 * Version 1.1 (the "License"); you may not use this file except in
 * compliance with the License. You may obtain a copy of the License at
 * http://www.mozilla.org/MPL/.
 *
 * Software distributed under the License is distributed on an "AS IS"
 * basis, WITHOUT WARRANTY OF ANY KIND, either express or implied. See the
 * License for the specific language governing rights and limitations
 * under the License.
 *
 * LGPL:
 *
 * This library is free software; you can redistribute it and/or
 * modify it under the terms of the GNU Library General Public
 * License as published by the Free Software Foundation; either
 * version 2 of the License, or (at your option) any later version.
 *
 * This library is distributed in the hope that it will be useful,
 * but WITHOUT ANY WARRANTY; without even the implied warranty of
 * MERCHANTABILITY or FITNESS FOR A PARTICULAR PURPOSE.  See the GNU
 * Library General Public License for more details.
 *
 * You should have received a copy of the GNU Library General Public
 * License along with this library; if not, write to the
 * Free Software Foundation, Inc., 59 Temple Place - Suite 330,
 * Boston, MA 02111-1307, USA.
 *
 * GPL:
 *
 * This program is free software; you can redistribute it and/or modify
 * it under the terms of the GNU General Public License as published by
 * the Free Software Foundation; either version 2 of the License, or
 * (at your option) any later version.
 *
 * This program is distributed in the hope that it will be useful,
 * but WITHOUT ANY WARRANTY; without even the implied warranty of
 * MERCHANTABILITY or FITNESS FOR A PARTICULAR PURPOSE.  See the
 * GNU General Public License for more details.
 *
 * You should have received a copy of the GNU General Public License
 * along with this program; if not, write to the Free Software
 * Foundation, Inc., 59 Temple Place - Suite 330, Boston, MA 02111-1307, USA.
 *
 * MIT:
 *
 * Unless otherwise indicated, Source Code is licensed under MIT license.
 * See further explanation attached in License Statement (distributed in the file
 * LICENSE).
 * 
 * Permission is hereby granted, free of charge, to any person obtaining a copy of
 * this software and associated documentation files (the "Software"), to deal in
 * the Software without restriction, including without limitation the rights to
 * use, copy, modify, merge, publish, distribute, sublicense, and/or sell copies
 * of the Software, and to permit persons to whom the Software is furnished to do
 * so, subject to the following conditions:
 * 
 * The above copyright notice and this permission notice shall be included in all
 * copies or substantial portions of the Software.
 * 
 * THE SOFTWARE IS PROVIDED "AS IS", WITHOUT WARRANTY OF ANY KIND, EXPRESS OR
 * IMPLIED, INCLUDING BUT NOT LIMITED TO THE WARRANTIES OF MERCHANTABILITY,
 * FITNESS FOR A PARTICULAR PURPOSE AND NONINFRINGEMENT. IN NO EVENT SHALL THE
 * AUTHORS OR COPYRIGHT HOLDERS BE LIABLE FOR ANY CLAIM, DAMAGES OR OTHER
 * LIABILITY, WHETHER IN AN ACTION OF CONTRACT, TORT OR OTHERWISE, ARISING FROM,
 * OUT OF OR IN CONNECTION WITH THE SOFTWARE OR THE USE OR OTHER DEALINGS IN THE
 * SOFTWARE.
 *
 */

#ifdef HAVE_CONFIG_H
#include "config.h"
#endif
#include <stdio.h>
#include <string.h>

#include <gst/video/video.h>

#include "mpegtsmux.h"

#include "mpegtsmux_h264.h"
#include "mpegtsmux_aac.h"

GST_DEBUG_CATEGORY (mpegtsmux_debug);
#define GST_CAT_DEFAULT mpegtsmux_debug

enum
{
  ARG_0,
  ARG_PROG_MAP,
  ARG_M2TS_MODE,
  ARG_PAT_INTERVAL,
  ARG_PMT_INTERVAL
};

static GstStaticPadTemplate mpegtsmux_sink_factory =
    GST_STATIC_PAD_TEMPLATE ("sink_%u",
    GST_PAD_SINK,
    GST_PAD_REQUEST,
    GST_STATIC_CAPS ("video/mpeg, "
        "mpegversion = (int) { 1, 2, 4 }, "
        "systemstream = (boolean) false; "
        "video/x-dirac;"
        "video/x-h264,stream-format=(string)byte-stream;"
        "audio/mpeg, "
        "mpegversion = (int) { 1, 2, 4 };"
        "audio/x-lpcm, "
        "width = (int) { 16, 20, 24 }, "
        "rate = (int) { 48000, 96000 }, "
        "channels = (int) [ 1, 8 ], "
        "dynamic_range = (int) [ 0, 255 ], "
        "emphasis = (boolean) { FALSE, TRUE }, "
        "mute = (boolean) { FALSE, TRUE }; " "audio/x-ac3;" "audio/x-dts"));

static GstStaticPadTemplate mpegtsmux_src_factory =
GST_STATIC_PAD_TEMPLATE ("src",
    GST_PAD_SRC,
    GST_PAD_ALWAYS,
    GST_STATIC_CAPS ("video/mpegts, "
        "systemstream = (boolean) true, " "packetsize = (int) { 188, 192} ")
    );

static void gst_mpegtsmux_set_property (GObject * object, guint prop_id,
    const GValue * value, GParamSpec * pspec);
static void gst_mpegtsmux_get_property (GObject * object, guint prop_id,
    GValue * value, GParamSpec * pspec);

static void mpegtsmux_dispose (GObject * object);
static gboolean new_packet_cb (guint8 * data, guint len, void *user_data,
    gint64 new_pcr);
static void release_buffer_cb (guint8 * data, void *user_data);

static void mpegtsdemux_prepare_srcpad (MpegTsMux * mux);
static GstFlowReturn mpegtsmux_collected (GstCollectPads2 * pads,
    MpegTsMux * mux);
static GstPad *mpegtsmux_request_new_pad (GstElement * element,
    GstPadTemplate * templ, const gchar * name);
static void mpegtsmux_release_pad (GstElement * element, GstPad * pad);
static GstStateChangeReturn mpegtsmux_change_state (GstElement * element,
    GstStateChange transition);
static void mpegtsdemux_set_header_on_caps (MpegTsMux * mux);
static gboolean mpegtsmux_sink_event (GstPad * pad, GstEvent * event);
static gboolean mpegtsmux_src_event (GstPad * pad, GstEvent * event);

GST_BOILERPLATE (MpegTsMux, mpegtsmux, GstElement, GST_TYPE_ELEMENT);

static void
mpegtsmux_base_init (gpointer g_class)
{

  GstElementClass *element_class = GST_ELEMENT_CLASS (g_class);

  gst_element_class_add_pad_template (element_class,
      gst_static_pad_template_get (&mpegtsmux_sink_factory));
  gst_element_class_add_pad_template (element_class,
      gst_static_pad_template_get (&mpegtsmux_src_factory));

  gst_element_class_set_details_simple (element_class,
      "MPEG Transport Stream Muxer", "Codec/Muxer",
      "Multiplexes media streams into an MPEG Transport Stream",
      "Fluendo <contact@fluendo.com>");
}

static void
mpegtsmux_class_init (MpegTsMuxClass * klass)
{
  GstElementClass *gstelement_class = GST_ELEMENT_CLASS (klass);
  GObjectClass *gobject_class = G_OBJECT_CLASS (klass);

  gobject_class->set_property = GST_DEBUG_FUNCPTR (gst_mpegtsmux_set_property);
  gobject_class->get_property = GST_DEBUG_FUNCPTR (gst_mpegtsmux_get_property);
  gobject_class->dispose = mpegtsmux_dispose;

  gstelement_class->request_new_pad = mpegtsmux_request_new_pad;
  gstelement_class->release_pad = mpegtsmux_release_pad;
  gstelement_class->change_state = mpegtsmux_change_state;

  g_object_class_install_property (G_OBJECT_CLASS (klass), ARG_PROG_MAP,
      g_param_spec_boxed ("prog-map", "Program map",
          "A GstStructure specifies the mapping from elementary streams to programs",
          GST_TYPE_STRUCTURE, G_PARAM_READWRITE | G_PARAM_STATIC_STRINGS));

  g_object_class_install_property (G_OBJECT_CLASS (klass), ARG_M2TS_MODE,
      g_param_spec_boolean ("m2ts-mode", "M2TS(192 bytes) Mode",
          "Set to TRUE to output Blu-Ray disc format with 192 byte packets. "
          "FALSE for standard TS format with 188 byte packets.", FALSE,
          G_PARAM_READWRITE | G_PARAM_STATIC_STRINGS));

  g_object_class_install_property (G_OBJECT_CLASS (klass), ARG_PAT_INTERVAL,
      g_param_spec_uint ("pat-interval", "PAT interval",
          "Set the interval (in ticks of the 90kHz clock) for writing out the PAT table",
          1, G_MAXUINT, TSMUX_DEFAULT_PAT_INTERVAL,
          G_PARAM_READWRITE | G_PARAM_STATIC_STRINGS));

  g_object_class_install_property (G_OBJECT_CLASS (klass), ARG_PMT_INTERVAL,
      g_param_spec_uint ("pmt-interval", "PMT interval",
          "Set the interval (in ticks of the 90kHz clock) for writing out the PMT table",
          1, G_MAXUINT, TSMUX_DEFAULT_PMT_INTERVAL,
          G_PARAM_READWRITE | G_PARAM_STATIC_STRINGS));
}

static void
mpegtsmux_init (MpegTsMux * mux, MpegTsMuxClass * g_class)
{
  mux->srcpad =
      gst_pad_new_from_static_template (&mpegtsmux_src_factory, "src");
  gst_pad_use_fixed_caps (mux->srcpad);
  gst_pad_set_event_function (mux->srcpad, mpegtsmux_src_event);
  gst_element_add_pad (GST_ELEMENT (mux), mux->srcpad);

  mux->collect = gst_collect_pads2_new ();
  gst_collect_pads2_set_function (mux->collect,
      (GstCollectPads2Function) GST_DEBUG_FUNCPTR (mpegtsmux_collected), mux);

  mux->tsmux = tsmux_new ();
  tsmux_set_write_func (mux->tsmux, new_packet_cb, mux);

  mux->programs = g_new0 (TsMuxProgram *, MAX_PROG_NUMBER);
  mux->first = TRUE;
  mux->last_flow_ret = GST_FLOW_OK;
  mux->adapter = gst_adapter_new ();
  mux->m2ts_mode = FALSE;
  mux->pat_interval = TSMUX_DEFAULT_PAT_INTERVAL;
  mux->pmt_interval = TSMUX_DEFAULT_PMT_INTERVAL;
  mux->first_pcr = TRUE;
  mux->last_ts = 0;
  mux->is_delta = TRUE;

  mux->prog_map = NULL;
  mux->streamheader = NULL;
  mux->streamheader_sent = FALSE;
  mux->force_key_unit_event = NULL;
  mux->pending_key_unit_ts = GST_CLOCK_TIME_NONE;
}

static void
mpegtsmux_dispose (GObject * object)
{
  MpegTsMux *mux = GST_MPEG_TSMUX (object);

  if (mux->adapter) {
    gst_adapter_clear (mux->adapter);
    g_object_unref (mux->adapter);
    mux->adapter = NULL;
  }
  if (mux->collect) {
    gst_object_unref (mux->collect);
    mux->collect = NULL;
  }
  if (mux->tsmux) {
    tsmux_free (mux->tsmux);
    mux->tsmux = NULL;
  }
  if (mux->prog_map) {
    gst_structure_free (mux->prog_map);
    mux->prog_map = NULL;
  }
  if (mux->programs) {
    g_free (mux->programs);
    mux->programs = NULL;
  }
  if (mux->streamheader) {
    GstBuffer *buf;
    GList *sh;

    sh = mux->streamheader;
    while (sh) {
      buf = sh->data;
      gst_buffer_unref (buf);
      sh = g_list_next (sh);
    }
    g_list_free (mux->streamheader);
    mux->streamheader = NULL;
  }
  GST_CALL_PARENT (G_OBJECT_CLASS, dispose, (object));
}

static void
gst_mpegtsmux_set_property (GObject * object, guint prop_id,
    const GValue * value, GParamSpec * pspec)
{
  MpegTsMux *mux = GST_MPEG_TSMUX (object);
  GSList *walk;

  switch (prop_id) {
    case ARG_M2TS_MODE:
      /*set incase if the output stream need to be of 192 bytes */
      mux->m2ts_mode = g_value_get_boolean (value);
      break;
    case ARG_PROG_MAP:
    {
      const GstStructure *s = gst_value_get_structure (value);
      if (mux->prog_map) {
        gst_structure_free (mux->prog_map);
      }
      if (s)
        mux->prog_map = gst_structure_copy (s);
      else
        mux->prog_map = NULL;
      break;
    }
    case ARG_PAT_INTERVAL:
      mux->pat_interval = g_value_get_uint (value);
      if (mux->tsmux)
        tsmux_set_pat_interval (mux->tsmux, mux->pat_interval);
      break;
    case ARG_PMT_INTERVAL:
      walk = mux->collect->data;
      mux->pmt_interval = g_value_get_uint (value);

      while (walk) {
        MpegTsPadData *ts_data = (MpegTsPadData *) walk->data;

        tsmux_set_pmt_interval (ts_data->prog, mux->pmt_interval);
        walk = g_slist_next (walk);
      }
      break;
    default:
      G_OBJECT_WARN_INVALID_PROPERTY_ID (object, prop_id, pspec);
      break;
  }
}

static void
gst_mpegtsmux_get_property (GObject * object, guint prop_id,
    GValue * value, GParamSpec * pspec)
{
  MpegTsMux *mux = GST_MPEG_TSMUX (object);

  switch (prop_id) {
    case ARG_M2TS_MODE:
      g_value_set_boolean (value, mux->m2ts_mode);
      break;
    case ARG_PROG_MAP:
      gst_value_set_structure (value, mux->prog_map);
      break;
    case ARG_PAT_INTERVAL:
      g_value_set_uint (value, mux->pat_interval);
      break;
    case ARG_PMT_INTERVAL:
      g_value_set_uint (value, mux->pmt_interval);
      break;
    default:
      G_OBJECT_WARN_INVALID_PROPERTY_ID (object, prop_id, pspec);
      break;
  }
}

static void
release_buffer_cb (guint8 * data, void *user_data)
{
  GstBuffer *buf = (GstBuffer *) user_data;
  gst_buffer_unref (buf);
}

static GstFlowReturn
mpegtsmux_create_stream (MpegTsMux * mux, MpegTsPadData * ts_data, GstPad * pad)
{
  GstFlowReturn ret = GST_FLOW_ERROR;
  GstCaps *caps = gst_pad_get_negotiated_caps (pad);
  GstStructure *s;

  if (caps == NULL) {
    GST_DEBUG_OBJECT (pad, "Sink pad caps were not set before pushing");
    return GST_FLOW_NOT_NEGOTIATED;
  }

  s = gst_caps_get_structure (caps, 0);
  g_return_val_if_fail (s != NULL, FALSE);

  if (gst_structure_has_name (s, "video/x-dirac")) {
    GST_DEBUG_OBJECT (pad, "Creating Dirac stream with PID 0x%04x",
        ts_data->pid);
    ts_data->stream = tsmux_create_stream (mux->tsmux, TSMUX_ST_VIDEO_DIRAC,
        ts_data->pid);
  } else if (gst_structure_has_name (s, "audio/x-ac3")) {
    GST_DEBUG_OBJECT (pad, "Creating AC3 stream with PID 0x%04x", ts_data->pid);
    ts_data->stream = tsmux_create_stream (mux->tsmux, TSMUX_ST_PS_AUDIO_AC3,
        ts_data->pid);
  } else if (gst_structure_has_name (s, "audio/x-dts")) {
    GST_DEBUG_OBJECT (pad, "Creating DTS stream with PID 0x%04x", ts_data->pid);
    ts_data->stream = tsmux_create_stream (mux->tsmux, TSMUX_ST_PS_AUDIO_DTS,
        ts_data->pid);
  } else if (gst_structure_has_name (s, "audio/x-lpcm")) {
    GST_DEBUG_OBJECT (pad, "Creating LPCM stream with PID 0x%04x",
        ts_data->pid);
    ts_data->stream = tsmux_create_stream (mux->tsmux, TSMUX_ST_PS_AUDIO_LPCM,
        ts_data->pid);
  } else if (gst_structure_has_name (s, "video/x-h264")) {
    const GValue *value;
    GST_DEBUG_OBJECT (pad, "Creating H264 stream with PID 0x%04x",
        ts_data->pid);
    /* Codec data contains SPS/PPS which need to go in stream for valid ES */
    value = gst_structure_get_value (s, "codec_data");
    if (value) {
      ts_data->codec_data = gst_buffer_ref (gst_value_get_buffer (value));
      GST_DEBUG_OBJECT (pad, "we have additional codec data (%d bytes)",
          GST_BUFFER_SIZE (ts_data->codec_data));
      ts_data->prepare_func = mpegtsmux_prepare_h264;
      ts_data->free_func = mpegtsmux_free_h264;
    } else {
      ts_data->codec_data = NULL;
    }
    ts_data->stream = tsmux_create_stream (mux->tsmux, TSMUX_ST_VIDEO_H264,
        ts_data->pid);
  } else if (gst_structure_has_name (s, "audio/mpeg")) {
    gint mpegversion;
    if (!gst_structure_get_int (s, "mpegversion", &mpegversion)) {
      GST_ELEMENT_ERROR (pad, STREAM, FORMAT,
          ("Invalid data format presented"),
          ("Caps with type audio/mpeg did not have mpegversion"));
      goto beach;
    }

    switch (mpegversion) {
      case 1:
        GST_DEBUG_OBJECT (pad, "Creating MPEG Audio, version 1 stream with "
            "PID 0x%04x", ts_data->pid);
        ts_data->stream = tsmux_create_stream (mux->tsmux, TSMUX_ST_AUDIO_MPEG1,
            ts_data->pid);
        break;
      case 2:
        GST_DEBUG_OBJECT (pad, "Creating MPEG Audio, version 2 stream with "
            "PID 0x%04x", ts_data->pid);
        ts_data->stream = tsmux_create_stream (mux->tsmux, TSMUX_ST_AUDIO_MPEG2,
            ts_data->pid);
        break;
      case 4:
      {
        const GValue *value;
        /* Codec data contains SPS/PPS which need to go in stream for valid ES */
        value = gst_structure_get_value (s, "codec_data");
        if (value) {
          ts_data->codec_data = gst_buffer_ref (gst_value_get_buffer (value));
          GST_DEBUG_OBJECT (pad, "we have additional codec data (%d bytes)",
              GST_BUFFER_SIZE (ts_data->codec_data));
          ts_data->prepare_func = mpegtsmux_prepare_aac;
        } else {
          ts_data->codec_data = NULL;
        }
        GST_DEBUG_OBJECT (pad, "Creating MPEG Audio, version 4 stream with "
            "PID 0x%04x", ts_data->pid);
        ts_data->stream = tsmux_create_stream (mux->tsmux, TSMUX_ST_AUDIO_AAC,
            ts_data->pid);
        break;
      }
      default:
        GST_WARNING_OBJECT (pad, "unsupported mpegversion %d", mpegversion);
        goto beach;
    }
  } else if (gst_structure_has_name (s, "video/mpeg")) {
    gint mpegversion;
    if (!gst_structure_get_int (s, "mpegversion", &mpegversion)) {
      GST_ELEMENT_ERROR (mux, STREAM, FORMAT,
          ("Invalid data format presented"),
          ("Caps with type video/mpeg did not have mpegversion"));
      goto beach;
    }

    if (mpegversion == 1) {
      GST_DEBUG_OBJECT (pad,
          "Creating MPEG Video, version 1 stream with PID 0x%04x",
          ts_data->pid);
      ts_data->stream = tsmux_create_stream (mux->tsmux, TSMUX_ST_VIDEO_MPEG1,
          ts_data->pid);
    } else if (mpegversion == 2) {
      GST_DEBUG_OBJECT (pad,
          "Creating MPEG Video, version 2 stream with PID 0x%04x",
          ts_data->pid);
      ts_data->stream = tsmux_create_stream (mux->tsmux, TSMUX_ST_VIDEO_MPEG2,
          ts_data->pid);
    } else {
      GST_DEBUG_OBJECT (pad,
          "Creating MPEG Video, version 4 stream with PID 0x%04x",
          ts_data->pid);
      ts_data->stream = tsmux_create_stream (mux->tsmux, TSMUX_ST_VIDEO_MPEG4,
          ts_data->pid);
    }
  }

  if (ts_data->stream != NULL) {
    gst_structure_get_int (s, "rate", &ts_data->stream->audio_sampling);
    gst_structure_get_int (s, "channels", &ts_data->stream->audio_channels);
    gst_structure_get_int (s, "bitrate", &ts_data->stream->audio_bitrate);

    tsmux_stream_set_buffer_release_func (ts_data->stream, release_buffer_cb);
    tsmux_program_add_stream (ts_data->prog, ts_data->stream);

    ret = GST_FLOW_OK;
  }

beach:
  gst_caps_unref (caps);
  return ret;
}

static GstFlowReturn
mpegtsmux_create_streams (MpegTsMux * mux)
{
  GstFlowReturn ret = GST_FLOW_OK;
  GSList *walk = mux->collect->data;

  /* Create the streams */
  while (walk) {
    GstCollectData2 *c_data = (GstCollectData2 *) walk->data;
    MpegTsPadData *ts_data = (MpegTsPadData *) walk->data;
    gchar *name = NULL;

    walk = g_slist_next (walk);

    if (ts_data->prog_id == -1) {
      name = GST_PAD_NAME (c_data->pad);
      if (mux->prog_map != NULL && gst_structure_has_field (mux->prog_map,
              name)) {
        gint idx;
        gboolean ret = gst_structure_get_int (mux->prog_map, name, &idx);
        if (!ret) {
          GST_ELEMENT_ERROR (mux, STREAM, MUX,
              ("Reading program map failed. Assuming default"), (NULL));
          idx = DEFAULT_PROG_ID;
        }
        if (idx < 0 || idx >= MAX_PROG_NUMBER) {
          GST_DEBUG_OBJECT (mux, "Program number %d associate with pad %s out "
              "of range (max = %d); DEFAULT_PROGRAM = %d is used instead",
              idx, name, MAX_PROG_NUMBER, DEFAULT_PROG_ID);
          idx = DEFAULT_PROG_ID;
        }
        ts_data->prog_id = idx;
      } else {
        ts_data->prog_id = DEFAULT_PROG_ID;
      }
    }

    ts_data->prog = mux->programs[ts_data->prog_id];
    if (ts_data->prog == NULL) {
      ts_data->prog = tsmux_program_new (mux->tsmux);
      if (ts_data->prog == NULL)
        goto no_program;
      tsmux_set_pmt_interval (ts_data->prog, mux->pmt_interval);
      mux->programs[ts_data->prog_id] = ts_data->prog;
    }

    if (ts_data->stream == NULL) {
      ret = mpegtsmux_create_stream (mux, ts_data, c_data->pad);
      if (ret != GST_FLOW_OK)
        goto no_stream;
    }
  }

  return GST_FLOW_OK;
no_program:
  GST_ELEMENT_ERROR (mux, STREAM, MUX,
      ("Could not create new program"), (NULL));
  return GST_FLOW_ERROR;
no_stream:
  GST_ELEMENT_ERROR (mux, STREAM, MUX,
      ("Could not create handler for stream"), (NULL));
  return ret;
}

static MpegTsPadData *
mpegtsmux_choose_best_stream (MpegTsMux * mux)
{
  MpegTsPadData *best = NULL;
  GstCollectData2 *c_best = NULL;
  GSList *walk;

  for (walk = mux->collect->data; walk != NULL; walk = g_slist_next (walk)) {
    GstCollectData2 *c_data = (GstCollectData2 *) walk->data;
    MpegTsPadData *ts_data = (MpegTsPadData *) walk->data;

    if (ts_data->eos == FALSE) {
      if (ts_data->queued_buf == NULL) {
        GstBuffer *buf;

        ts_data->queued_buf = buf =
            gst_collect_pads2_peek (mux->collect, c_data);

        if (buf != NULL) {
          if (ts_data->prepare_func) {
            buf = ts_data->prepare_func (buf, ts_data, mux);
            if (buf) {          /* Take the prepared buffer instead */
              gst_buffer_unref (ts_data->queued_buf);
              ts_data->queued_buf = buf;
            } else {            /* If data preparation returned NULL, use unprepared one */
              buf = ts_data->queued_buf;
            }
          }
          if (GST_BUFFER_TIMESTAMP (buf) != GST_CLOCK_TIME_NONE) {
            /* Ignore timestamps that go backward for now. FIXME: Handle all
             * incoming PTS */
            if (ts_data->last_ts == GST_CLOCK_TIME_NONE ||
                ts_data->last_ts < GST_BUFFER_TIMESTAMP (buf)) {
              ts_data->cur_ts = ts_data->last_ts =
                  gst_segment_to_running_time (&c_data->segment,
                  GST_FORMAT_TIME, GST_BUFFER_TIMESTAMP (buf));
            } else {
              GST_DEBUG_OBJECT (mux, "Ignoring PTS that has gone backward");
            }
          } else
            ts_data->cur_ts = GST_CLOCK_TIME_NONE;

          GST_DEBUG_OBJECT (mux, "Pulled buffer with ts %" GST_TIME_FORMAT
              " (uncorrected ts %" GST_TIME_FORMAT " %" G_GUINT64_FORMAT
              ") for PID 0x%04x",
              GST_TIME_ARGS (ts_data->cur_ts),
              GST_TIME_ARGS (GST_BUFFER_TIMESTAMP (buf)),
              GST_BUFFER_TIMESTAMP (buf), ts_data->pid);

          /* Choose a stream we've never seen a timestamp for to ensure
           * we push enough buffers from it to reach a timestamp */
          if (ts_data->last_ts == GST_CLOCK_TIME_NONE) {
            best = ts_data;
            c_best = c_data;
          }
        } else {
          ts_data->eos = TRUE;
          continue;
        }
      }

      /* If we don't yet have a best pad, take this one, otherwise take
       * whichever has the oldest timestamp */
      if (best != NULL) {
        if (ts_data->last_ts != GST_CLOCK_TIME_NONE &&
            best->last_ts != GST_CLOCK_TIME_NONE &&
            ts_data->last_ts < best->last_ts) {
          best = ts_data;
          c_best = c_data;
        }
      } else {
        best = ts_data;
        c_best = c_data;
      }
    }
  }
  if (c_best) {
    GstBuffer *buffer;
    if ((buffer = gst_collect_pads2_pop (mux->collect, c_best)))
      gst_buffer_unref (buffer);
  }

  return best;
}

#define COLLECT_DATA_PAD(collect_data) (((GstCollectData2 *)(collect_data))->pad)

static MpegTsPadData *
find_pad_data (MpegTsMux * mux, GstPad * pad)
{
  GSList *walk;
  MpegTsPadData *ts_data = NULL;

  GST_COLLECT_PADS2_STREAM_LOCK (mux->collect);
  walk = mux->collect->pad_list;
  while (walk) {
    if (((GstCollectData2 *) walk->data)->pad == pad) {
      ts_data = (MpegTsPadData *) walk->data;
      break;
    }

    walk = g_slist_next (walk);
  }
  GST_COLLECT_PADS2_STREAM_UNLOCK (mux->collect);

  return ts_data;
}

static gboolean
mpegtsmux_sink_event (GstPad * pad, GstEvent * event)
{
  MpegTsMux *mux = GST_MPEG_TSMUX (gst_pad_get_parent (pad));
  MpegTsPadData *ts_data;
  gboolean res = TRUE;
  gboolean forward = TRUE;

  ts_data = find_pad_data (mux, pad);

  switch (GST_EVENT_TYPE (event)) {
    case GST_EVENT_CUSTOM_DOWNSTREAM:
    {
      GstClockTime timestamp, stream_time, running_time;
      gboolean all_headers;
      guint count;

      if (!gst_video_event_is_force_key_unit (event))
        goto out;

      forward = FALSE;

      gst_video_event_parse_downstream_force_key_unit (event,
          &timestamp, &stream_time, &running_time, &all_headers, &count);
      GST_INFO_OBJECT (mux, "have downstream force-key-unit event on pad %s, "
          "seqnum %d, running-time %" GST_TIME_FORMAT " count %d",
          gst_pad_get_name (pad), gst_event_get_seqnum (event),
          GST_TIME_ARGS (running_time), count);

      if (mux->force_key_unit_event != NULL) {
        GST_INFO_OBJECT (mux, "skipping downstream force key unit event "
            "as an upstream force key unit is already queued");
        goto out;
      }

      if (!all_headers)
        goto out;

      mux->pending_key_unit_ts = running_time;
      gst_event_replace (&mux->force_key_unit_event, event);
      break;
    }
    default:
      break;
  }

out:
  if (forward)
    res = ts_data->eventfunc (pad, event);

  gst_object_unref (mux);
  return res;
}

static gboolean
mpegtsmux_src_event (GstPad * pad, GstEvent * event)
{
  MpegTsMux *mux = GST_MPEG_TSMUX (gst_pad_get_parent (pad));
  gboolean res = TRUE;

  switch (GST_EVENT_TYPE (event)) {
    case GST_EVENT_CUSTOM_UPSTREAM:
    {
      GstIterator *iter;
      GstIteratorResult iter_ret;
      GstPad *sinkpad;
      GstClockTime running_time;
      gboolean all_headers, done;
      guint count;

      if (!gst_video_event_is_force_key_unit (event))
        break;

      gst_video_event_parse_upstream_force_key_unit (event,
          &running_time, &all_headers, &count);

      GST_INFO_OBJECT (mux, "received upstream force-key-unit event, "
          "seqnum %d running_time %" GST_TIME_FORMAT " all_headers %d count %d",
          gst_event_get_seqnum (event), GST_TIME_ARGS (running_time),
          all_headers, count);

      if (!all_headers)
        break;

      mux->pending_key_unit_ts = running_time;
      gst_event_replace (&mux->force_key_unit_event, event);

      iter = gst_element_iterate_sink_pads (GST_ELEMENT_CAST (mux));
      done = FALSE;
      while (!done) {
        gboolean res = FALSE, tmp;
        iter_ret = gst_iterator_next (iter, (gpointer *) & sinkpad);

        switch (iter_ret) {
          case GST_ITERATOR_DONE:
            done = TRUE;
            break;
          case GST_ITERATOR_OK:
            GST_INFO_OBJECT (mux, "forwarding to %s",
                gst_pad_get_name (sinkpad));
            tmp = gst_pad_push_event (sinkpad, gst_event_ref (event));
            GST_INFO_OBJECT (mux, "result %d", tmp);
            /* succeed if at least one pad succeeds */
            res |= tmp;
            gst_object_unref (sinkpad);
            break;
          case GST_ITERATOR_ERROR:
            done = TRUE;
            break;
          case GST_ITERATOR_RESYNC:
            break;
        }
      }

      gst_event_unref (event);
      break;
    }
    default:
      res = gst_pad_event_default (pad, event);
      break;
  }

  gst_object_unref (mux);
  return res;
}

static GstEvent *
check_pending_key_unit_event (GstEvent * pending_event, GstSegment * segment,
    GstClockTime timestamp, guint flags, GstClockTime pending_key_unit_ts)
{
  GstClockTime running_time, stream_time;
  gboolean all_headers;
  guint count;
  GstEvent *event = NULL;

  g_return_val_if_fail (pending_event != NULL, NULL);
  g_return_val_if_fail (segment != NULL, NULL);

  if (pending_event == NULL)
    goto out;

  if (GST_CLOCK_TIME_IS_VALID (pending_key_unit_ts) &&
      timestamp == GST_CLOCK_TIME_NONE)
    goto out;

  running_time = gst_segment_to_running_time (segment,
      GST_FORMAT_TIME, timestamp);

  GST_INFO ("now %" GST_TIME_FORMAT " wanted %" GST_TIME_FORMAT,
      GST_TIME_ARGS (running_time), GST_TIME_ARGS (pending_key_unit_ts));
  if (GST_CLOCK_TIME_IS_VALID (pending_key_unit_ts) &&
      running_time < pending_key_unit_ts)
    goto out;

  if (flags & GST_BUFFER_FLAG_DELTA_UNIT) {
    GST_INFO ("pending force key unit, waiting for keyframe");
    goto out;
  }

  stream_time = gst_segment_to_stream_time (segment,
      GST_FORMAT_TIME, timestamp);

  gst_video_event_parse_upstream_force_key_unit (pending_event,
      NULL, &all_headers, &count);

  event =
      gst_video_event_new_downstream_force_key_unit (timestamp, stream_time,
      running_time, all_headers, count);
  gst_event_set_seqnum (event, gst_event_get_seqnum (pending_event));

out:
  return event;
}

static GstFlowReturn
mpegtsmux_collected (GstCollectPads2 * pads, MpegTsMux * mux)
{
  GstFlowReturn ret = GST_FLOW_OK;
  MpegTsPadData *best = NULL;

  GST_DEBUG_OBJECT (mux, "Pads collected");

  if (G_UNLIKELY (mux->first)) {
    ret = mpegtsmux_create_streams (mux);
    if (G_UNLIKELY (ret != GST_FLOW_OK))
      return ret;

    mpegtsdemux_prepare_srcpad (mux);

    mux->first = FALSE;
  }

  best = mpegtsmux_choose_best_stream (mux);

  if (best != NULL) {
    TsMuxProgram *prog = best->prog;
    GstBuffer *buf = best->queued_buf;
    gint64 pts = -1;
    gboolean delta = TRUE;

    if (prog == NULL) {
      GST_ELEMENT_ERROR (mux, STREAM, MUX,
          ("Stream on pad %" GST_PTR_FORMAT
              " is not associated with any program", COLLECT_DATA_PAD (best)),
          (NULL));
      return GST_FLOW_ERROR;
    }

    if (mux->force_key_unit_event != NULL && best->stream->is_video_stream) {
      GstEvent *event;

      event = check_pending_key_unit_event (mux->force_key_unit_event,
          &best->collect.segment, GST_BUFFER_TIMESTAMP (buf),
          GST_BUFFER_FLAGS (buf), mux->pending_key_unit_ts);
      if (event) {
        GstClockTime running_time;
        guint count;
        GList *cur;

        mux->pending_key_unit_ts = GST_CLOCK_TIME_NONE;
        gst_event_replace (&mux->force_key_unit_event, NULL);

        gst_video_event_parse_downstream_force_key_unit (event,
            NULL, NULL, &running_time, NULL, &count);

        GST_INFO_OBJECT (mux, "pushing downstream force-key-unit event %d "
            "%" GST_TIME_FORMAT " count %d", gst_event_get_seqnum (event),
            GST_TIME_ARGS (running_time), count);
        gst_pad_push_event (mux->srcpad, event);

        /* output PAT */
        mux->tsmux->last_pat_ts = -1;

        /* output PMT for each program */
        for (cur = g_list_first (mux->tsmux->programs); cur != NULL;
            cur = g_list_next (cur)) {
          TsMuxProgram *program = (TsMuxProgram *) cur->data;

          program->last_pmt_ts = -1;
        }
        tsmux_program_set_pcr_stream (prog, NULL);
      }
    }

    if (G_UNLIKELY (prog->pcr_stream == NULL)) {
      /* Take the first data stream for the PCR */
      GST_DEBUG_OBJECT (COLLECT_DATA_PAD (best),
          "Use stream (pid=%d) from pad as PCR for program (prog_id = %d)",
          MPEG_TS_PAD_DATA (best)->pid, MPEG_TS_PAD_DATA (best)->prog_id);

      /* Set the chosen PCR stream */
      tsmux_program_set_pcr_stream (prog, best->stream);
    }

    g_return_val_if_fail (buf != NULL, GST_FLOW_ERROR);
    if (best->stream->is_video_stream)
      delta = GST_BUFFER_FLAG_IS_SET (buf, GST_BUFFER_FLAG_DELTA_UNIT);
    GST_DEBUG_OBJECT (mux, "delta: %d", delta);

    GST_DEBUG_OBJECT (COLLECT_DATA_PAD (best),
        "Chose stream for output (PID: 0x%04x)", best->pid);

    if (GST_CLOCK_TIME_IS_VALID (best->cur_ts)) {
      pts = GSTTIME_TO_MPEGTIME (best->cur_ts);
      GST_DEBUG_OBJECT (mux, "Buffer has TS %" GST_TIME_FORMAT " pts %"
          G_GINT64_FORMAT, GST_TIME_ARGS (best->cur_ts), pts);
    }

    tsmux_stream_add_data (best->stream, GST_BUFFER_DATA (buf),
        GST_BUFFER_SIZE (buf), buf, pts, -1, !delta);
    best->queued_buf = NULL;

    mux->is_delta = delta;
    while (tsmux_stream_bytes_in_buffer (best->stream) > 0) {
      if (!tsmux_write_stream_packet (mux->tsmux, best->stream)) {
        /* Failed writing data for some reason. Set appropriate error */
        GST_DEBUG_OBJECT (mux, "Failed to write data packet");
        GST_ELEMENT_ERROR (mux, STREAM, MUX,
            ("Failed writing output data to stream %04x", best->stream->id),
            (NULL));
        goto write_fail;
      }
    }
    if (prog->pcr_stream == best->stream) {
      mux->last_ts = best->last_ts;
    }
  } else {
    /* FIXME: Drain all remaining streams */
    /* At EOS */
    gst_pad_push_event (mux->srcpad, gst_event_new_eos ());
  }

  return ret;
write_fail:
  return mux->last_flow_ret;
}

static GstPad *
mpegtsmux_request_new_pad (GstElement * element,
    GstPadTemplate * templ, const gchar * name)
{
  MpegTsMux *mux = GST_MPEG_TSMUX (element);
  gint pid = -1;
  gchar *pad_name = NULL;
  GstPad *pad = NULL;
  MpegTsPadData *pad_data = NULL;

  if (name != NULL && sscanf (name, "sink_%u", &pid) == 1) {
    if (tsmux_find_stream (mux->tsmux, pid))
      goto stream_exists;
  } else {
    pid = tsmux_get_new_pid (mux->tsmux);
  }

  pad_name = g_strdup_printf ("sink_%u", pid);
  pad = gst_pad_new_from_template (templ, pad_name);
  g_free (pad_name);

<<<<<<< HEAD
  pad_data = (MpegTsPadData *) gst_collect_pads_add_pad (mux->collect, pad,
      sizeof (MpegTsPadData), NULL);
=======
  pad_data = (MpegTsPadData *) gst_collect_pads2_add_pad (mux->collect, pad,
      sizeof (MpegTsPadData));
>>>>>>> d4651888
  if (pad_data == NULL)
    goto pad_failure;

  pad_data->eventfunc = pad->eventfunc;
  gst_pad_set_event_function (pad, mpegtsmux_sink_event);

  pad_data->pid = pid;
  pad_data->last_ts = GST_CLOCK_TIME_NONE;
  pad_data->codec_data = NULL;
  pad_data->prepare_data = NULL;
  pad_data->prepare_func = NULL;
  pad_data->free_func = NULL;
  pad_data->prog_id = -1;
  pad_data->prog = NULL;

  if (G_UNLIKELY (!gst_element_add_pad (element, pad)))
    goto could_not_add;

  return pad;

stream_exists:
  GST_ELEMENT_ERROR (element, STREAM, MUX, ("Duplicate PID requested"), (NULL));
  return NULL;

could_not_add:
  GST_ELEMENT_ERROR (element, STREAM, FAILED,
      ("Internal data stream error."), ("Could not add pad to element"));
  gst_collect_pads2_remove_pad (mux->collect, pad);
  gst_object_unref (pad);
  return NULL;
pad_failure:
  GST_ELEMENT_ERROR (element, STREAM, FAILED,
      ("Internal data stream error."), ("Could not add pad to collectpads"));
  gst_object_unref (pad);
  return NULL;
}

static void
mpegtsmux_release_pad (GstElement * element, GstPad * pad)
{
  MpegTsMux *mux = GST_MPEG_TSMUX (element);

  GST_DEBUG_OBJECT (mux, "Pad %" GST_PTR_FORMAT " being released", pad);

  if (mux->collect) {
    gst_collect_pads2_remove_pad (mux->collect, pad);
  }

  /* chain up */
  gst_element_remove_pad (element, pad);
}

static void
new_packet_common_init (MpegTsMux * mux, GstBuffer * buf, guint8 * data,
    guint len)
{
  /* Packets should be at least 188 bytes, but check anyway */
  g_return_if_fail (len >= 2);

  if (!mux->streamheader_sent) {
    guint pid = ((data[1] & 0x1f) << 8) | data[2];
    /* if it's a PAT or a PMT */
    if (pid == 0x00 || (pid >= TSMUX_START_PMT_PID && pid < TSMUX_START_ES_PID)) {
      mux->streamheader =
          g_list_append (mux->streamheader, gst_buffer_copy (buf));
    } else if (mux->streamheader) {
      mpegtsdemux_set_header_on_caps (mux);
      mux->streamheader_sent = TRUE;
    }
  }

  /* Set the caps on the buffer only after possibly setting the stream headers
   * into the pad caps above */
  gst_buffer_set_caps (buf, GST_PAD_CAPS (mux->srcpad));

  if (mux->is_delta) {
    GST_LOG_OBJECT (mux, "marking as delta unit");
    GST_BUFFER_FLAG_SET (buf, GST_BUFFER_FLAG_DELTA_UNIT);
  } else {
    GST_DEBUG_OBJECT (mux, "marking as non-delta unit");
    mux->is_delta = TRUE;
  }
}

static gboolean
new_packet_m2ts (MpegTsMux * mux, guint8 * data, guint len, gint64 new_pcr)
{
  GstBuffer *buf, *out_buf;
  GstFlowReturn ret;
  int chunk_bytes;

  GST_LOG_OBJECT (mux, "Have buffer with new_pcr=%" G_GINT64_FORMAT " size %d",
      new_pcr, len);

  buf = gst_buffer_new_and_alloc (M2TS_PACKET_LENGTH);
  if (G_UNLIKELY (buf == NULL)) {
    GST_ELEMENT_ERROR (mux, STREAM, MUX,
        ("Failed allocating output buffer"), (NULL));
    mux->last_flow_ret = GST_FLOW_ERROR;
    return FALSE;
  }

  new_packet_common_init (mux, buf, data, len);

  /* copies the TS data of 188 bytes to the m2ts buffer at an offset
     of 4 bytes to leave space for writing the timestamp later */
  memcpy (GST_BUFFER_DATA (buf) + 4, data, len);

  if (new_pcr < 0) {
    /* If theres no pcr in current ts packet then just add the packet
       to the adapter for later output when we see a PCR */
    GST_LOG_OBJECT (mux, "Accumulating non-PCR packet");
    gst_adapter_push (mux->adapter, buf);
    return TRUE;
  }

  chunk_bytes = gst_adapter_available (mux->adapter);

  /* We have a new PCR, output anything in the adapter */
  if (mux->first_pcr) {
    /* We can't generate sensible timestamps for anything that might
     * be in the adapter preceding the first PCR and will hit a divide
     * by zero, so empty the adapter. This is probably a null op. */
    gst_adapter_clear (mux->adapter);
    /* Warn if we threw anything away */
    if (chunk_bytes) {
      GST_ELEMENT_WARNING (mux, STREAM, MUX,
          ("Discarding %d bytes from stream preceding first PCR",
              chunk_bytes / M2TS_PACKET_LENGTH * NORMAL_TS_PACKET_LENGTH),
          (NULL));
      chunk_bytes = 0;
    }
    mux->first_pcr = FALSE;
  }

  if (chunk_bytes) {
    /* Start the PCR offset counting at 192 bytes: At the end of the packet
     * that had the last PCR */
    guint64 pcr_bytes = M2TS_PACKET_LENGTH, ts_rate;

    /* Include the pending packet size to get the ts_rate right */
    chunk_bytes += M2TS_PACKET_LENGTH;

    /* calculate rate based on latest and previous pcr values */
    ts_rate = gst_util_uint64_scale (chunk_bytes, CLOCK_FREQ_SCR,
        (new_pcr - mux->previous_pcr));
    GST_LOG_OBJECT (mux, "Processing pending packets with ts_rate %"
        G_GUINT64_FORMAT, ts_rate);

    while (1) {
      guint64 cur_pcr;

      /* Loop, pulling packets of the adapter, updating their 4 byte
       * timestamp header and pushing */

      /* The header is the bottom 30 bits of the PCR, apparently not
       * encoded into base + ext as in the packets themselves, so
       * we can just interpolate, mask and insert */
      cur_pcr = (mux->previous_pcr +
          gst_util_uint64_scale (pcr_bytes, CLOCK_FREQ_SCR, ts_rate));

      out_buf = gst_adapter_take_buffer (mux->adapter, M2TS_PACKET_LENGTH);
      if (G_UNLIKELY (!out_buf))
        break;
      gst_buffer_set_caps (out_buf, GST_PAD_CAPS (mux->srcpad));
      GST_BUFFER_TIMESTAMP (out_buf) = MPEG_SYS_TIME_TO_GSTTIME (cur_pcr);

      /* Write the 4 byte timestamp value, bottom 30 bits only = PCR */
      GST_WRITE_UINT32_BE (GST_BUFFER_DATA (out_buf), cur_pcr & 0x3FFFFFFF);

      GST_LOG_OBJECT (mux, "Outputting a packet of length %d PCR %"
          G_GUINT64_FORMAT, M2TS_PACKET_LENGTH, cur_pcr);
      ret = gst_pad_push (mux->srcpad, out_buf);
      if (G_UNLIKELY (ret != GST_FLOW_OK)) {
        mux->last_flow_ret = ret;
        return FALSE;
      }
      pcr_bytes += M2TS_PACKET_LENGTH;
    }
  }

  /* Finally, output the passed in packet */
  /* Only write the bottom 30 bits of the PCR */
  GST_WRITE_UINT32_BE (GST_BUFFER_DATA (buf), new_pcr & 0x3FFFFFFF);
  GST_BUFFER_TIMESTAMP (buf) = MPEG_SYS_TIME_TO_GSTTIME (new_pcr);

  GST_LOG_OBJECT (mux, "Outputting a packet of length %d PCR %"
      G_GUINT64_FORMAT, M2TS_PACKET_LENGTH, new_pcr);
  ret = gst_pad_push (mux->srcpad, buf);
  if (G_UNLIKELY (ret != GST_FLOW_OK)) {
    mux->last_flow_ret = ret;
    return FALSE;
  }

  mux->previous_pcr = new_pcr;

  return TRUE;
}

static gboolean
new_packet_normal_ts (MpegTsMux * mux, guint8 * data, guint len, gint64 new_pcr)
{
  GstBuffer *buf;
  GstFlowReturn ret;

  /* Output a normal TS packet */
  GST_LOG_OBJECT (mux, "Outputting a packet of length %d", len);
  buf = gst_buffer_new_and_alloc (len);
  if (G_UNLIKELY (buf == NULL)) {
    mux->last_flow_ret = GST_FLOW_ERROR;
    return FALSE;
  }

  new_packet_common_init (mux, buf, data, len);

  memcpy (GST_BUFFER_DATA (buf), data, len);
  GST_BUFFER_TIMESTAMP (buf) = mux->last_ts;

  ret = gst_pad_push (mux->srcpad, buf);
  if (G_UNLIKELY (ret != GST_FLOW_OK)) {
    mux->last_flow_ret = ret;
    return FALSE;
  }

  return TRUE;
}

static gboolean
new_packet_cb (guint8 * data, guint len, void *user_data, gint64 new_pcr)
{
  /* Called when the TsMux has prepared a packet for output. Return FALSE
   * on error */
  MpegTsMux *mux = (MpegTsMux *) user_data;

  if (mux->m2ts_mode == TRUE) {
    return new_packet_m2ts (mux, data, len, new_pcr);
  }

  return new_packet_normal_ts (mux, data, len, new_pcr);
}

static void
mpegtsdemux_set_header_on_caps (MpegTsMux * mux)
{
  GstBuffer *buf;
  GstStructure *structure;
  GValue array = { 0 };
  GValue value = { 0 };
  GstCaps *caps;
  GList *sh;

  caps = gst_caps_copy (GST_PAD_CAPS (mux->srcpad));
  structure = gst_caps_get_structure (caps, 0);

  g_value_init (&array, GST_TYPE_ARRAY);

  sh = mux->streamheader;
  while (sh) {
    buf = sh->data;
    GST_BUFFER_FLAG_SET (buf, GST_BUFFER_FLAG_IN_CAPS);
    g_value_init (&value, GST_TYPE_BUFFER);
    gst_value_take_buffer (&value, buf);
    gst_value_array_append_value (&array, &value);
    g_value_unset (&value);
    sh = g_list_next (sh);
  }

  g_list_free (mux->streamheader);
  mux->streamheader = NULL;

  gst_structure_set_value (structure, "streamheader", &array);
  gst_pad_set_caps (mux->srcpad, caps);
  g_value_unset (&array);
  gst_caps_unref (caps);
}

static void
mpegtsdemux_prepare_srcpad (MpegTsMux * mux)
{
  GstEvent *new_seg =
      gst_event_new_new_segment (FALSE, 1.0, GST_FORMAT_BYTES, 0, -1, 0);
  GstCaps *caps = gst_caps_new_simple ("video/mpegts",
      "systemstream", G_TYPE_BOOLEAN, TRUE,
      "packetsize", G_TYPE_INT,
      (mux->m2ts_mode ? M2TS_PACKET_LENGTH : NORMAL_TS_PACKET_LENGTH),
      NULL);

  /* Set caps on src pad from our template and push new segment */
  gst_pad_set_caps (mux->srcpad, caps);
  gst_caps_unref (caps);

  if (!gst_pad_push_event (mux->srcpad, new_seg)) {
    GST_WARNING_OBJECT (mux, "New segment event was not handled downstream");
  }
}

static GstStateChangeReturn
mpegtsmux_change_state (GstElement * element, GstStateChange transition)
{
  MpegTsMux *mux = GST_MPEG_TSMUX (element);
  GstStateChangeReturn ret;

  switch (transition) {
    case GST_STATE_CHANGE_NULL_TO_READY:
      break;
    case GST_STATE_CHANGE_READY_TO_PAUSED:
      gst_collect_pads2_start (mux->collect);
      break;
    case GST_STATE_CHANGE_PAUSED_TO_PLAYING:
      break;
    case GST_STATE_CHANGE_PAUSED_TO_READY:
      gst_collect_pads2_stop (mux->collect);
      break;
    case GST_STATE_CHANGE_READY_TO_NULL:
      if (mux->adapter)
        gst_adapter_clear (mux->adapter);
      break;
    default:
      break;
  }

  ret = GST_ELEMENT_CLASS (parent_class)->change_state (element, transition);

  switch (transition) {
    default:
      break;
  }

  return ret;
}

static gboolean
plugin_init (GstPlugin * plugin)
{
  if (!gst_element_register (plugin, "mpegtsmux", GST_RANK_PRIMARY,
          mpegtsmux_get_type ()))
    return FALSE;

  GST_DEBUG_CATEGORY_INIT (mpegtsmux_debug, "mpegtsmux", 0,
      "MPEG Transport Stream muxer");

  return TRUE;
}

GST_PLUGIN_DEFINE (GST_VERSION_MAJOR, GST_VERSION_MINOR,
    "mpegtsmux", "MPEG-TS muxer",
    plugin_init, VERSION, "LGPL", GST_PACKAGE_NAME, GST_PACKAGE_ORIGIN);<|MERGE_RESOLUTION|>--- conflicted
+++ resolved
@@ -987,24 +987,19 @@
   GstPad *pad = NULL;
   MpegTsPadData *pad_data = NULL;
 
-  if (name != NULL && sscanf (name, "sink_%u", &pid) == 1) {
+  if (name != NULL && sscanf (name, "sink_%d", &pid) == 1) {
     if (tsmux_find_stream (mux->tsmux, pid))
       goto stream_exists;
   } else {
     pid = tsmux_get_new_pid (mux->tsmux);
   }
 
-  pad_name = g_strdup_printf ("sink_%u", pid);
+  pad_name = g_strdup_printf ("sink_%d", pid);
   pad = gst_pad_new_from_template (templ, pad_name);
   g_free (pad_name);
 
-<<<<<<< HEAD
-  pad_data = (MpegTsPadData *) gst_collect_pads_add_pad (mux->collect, pad,
-      sizeof (MpegTsPadData), NULL);
-=======
   pad_data = (MpegTsPadData *) gst_collect_pads2_add_pad (mux->collect, pad,
       sizeof (MpegTsPadData));
->>>>>>> d4651888
   if (pad_data == NULL)
     goto pad_failure;
 
