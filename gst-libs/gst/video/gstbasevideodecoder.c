--- conflicted
+++ resolved
@@ -1929,13 +1929,9 @@
  * gst_base_video_decoder_get_oldest_frame:
  * @base_video_decoder: a #GstBaseVideoDecoder
  *
-<<<<<<< HEAD
+ * Get the oldest pending unfinished #GstVideoFrameState
+ *
  * Returns: oldest pending unfinished #GstVideoFrameState.
-=======
- * Get the oldest pending unfinished #GstVideoFrame
- *
- * Returns: oldest pending unfinished #GstVideoFrame.
->>>>>>> d84d9894
  */
 GstVideoFrameState *
 gst_base_video_decoder_get_oldest_frame (GstBaseVideoDecoder *
@@ -1959,13 +1955,9 @@
  * @base_video_decoder: a #GstBaseVideoDecoder
  * @frame_number: system_frame_number of a frame
  *
-<<<<<<< HEAD
+ * Get a pending unfinished #GstVideoFrameState
+ *
  * Returns: pending unfinished #GstVideoFrameState identified by @frame_number.
-=======
- * Get a pending unfinished #GstVideoFrame
- * 
- * Returns: pending unfinished #GstVideoFrame identified by @frame_number.
->>>>>>> d84d9894
  */
 GstVideoFrameState *
 gst_base_video_decoder_get_frame (GstBaseVideoDecoder * base_video_decoder,
@@ -1993,16 +1985,10 @@
  * gst_base_video_decoder_set_src_caps:
  * @base_video_decoder: a #GstBaseVideoDecoder
  *
- * Sets src pad caps according to currently configured #GstVideoState.
- *
-<<<<<<< HEAD
  * The #GstVideoInfo and #GstBufferPool will be created and negotiated
  * according to those values.
  *
  * Returns: %TRUE if the format was properly negotiated, else %FALSE.
-=======
- * Returns: #TRUE if the caps were accepted downstream, else #FALSE.
->>>>>>> d84d9894
  */
 gboolean
 gst_base_video_decoder_set_src_caps (GstBaseVideoDecoder * base_video_decoder)
@@ -2119,14 +2105,8 @@
  * gst_base_video_decoder_alloc_src_buffer:
  * @base_video_decoder: a #GstBaseVideoDecoder
  *
-<<<<<<< HEAD
  * Helper function that returns a buffer from the decoders' configured
  * #GstBufferPool.
-=======
- * Helper function that uses @gst_pad_alloc_buffer_and_set_caps()
- * to allocate a buffer to hold a video frame for @base_video_decoder's
- * current #GstVideoState.
->>>>>>> d84d9894
  *
  * Returns: (transfer full): allocated buffer
  */
